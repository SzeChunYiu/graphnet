--- conflicted
+++ resolved
@@ -1,12 +1,6 @@
 """Unit tests for I3Extractor class."""
 
-<<<<<<< HEAD
-from graphnet.data.i3extractor import (
-=======
-import os
-
 from graphnet.data.extractors import (
->>>>>>> 315128fe
     I3FeatureExtractorIceCube86,
     I3TruthExtractor,
     I3RetroExtractor,
